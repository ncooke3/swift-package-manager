//===----------------------------------------------------------------------===//
//
// This source file is part of the Swift open source project
//
// Copyright (c) 2018-2020 Apple Inc. and the Swift project authors
// Licensed under Apache License v2.0 with Runtime Library Exception
//
// See http://swift.org/LICENSE.txt for license information
// See http://swift.org/CONTRIBUTORS.txt for the list of Swift project authors
//
//===----------------------------------------------------------------------===//

import Basics
import Dispatch
import Foundation
import LLBuildManifest
import PackageModel
import SPMBuildCore
import SPMLLBuild

import struct TSCBasic.ByteString
import struct TSCBasic.Format
import class TSCBasic.LocalFileOutputByteStream
import protocol TSCBasic.OutputByteStream
import enum TSCBasic.ProcessEnv
import struct TSCBasic.RegEx
import class TSCBasic.ThreadSafeOutputByteStream

import class TSCUtility.IndexStore
import class TSCUtility.IndexStoreAPI
import protocol TSCUtility.ProgressAnimationProtocol

#if canImport(llbuildSwift)
typealias LLBuildBuildSystemDelegate = llbuildSwift.BuildSystemDelegate
#else
typealias LLBuildBuildSystemDelegate = llbuild.BuildSystemDelegate
#endif


class CustomLLBuildCommand: SPMLLBuild.ExternalCommand {
    let context: BuildExecutionContext

    required init(_ context: BuildExecutionContext) {
        self.context = context
    }

    func getSignature(_: SPMLLBuild.Command) -> [UInt8] {
        []
    }

    func execute(
        _: SPMLLBuild.Command,
        _: SPMLLBuild.BuildSystemCommandInterface
    ) -> Bool {
        fatalError("subclass responsibility")
    }
}

extension IndexStore.TestCaseClass.TestMethod {
    fileprivate var allTestsEntry: String {
        let baseName = name.hasSuffix("()") ? String(name.dropLast(2)) : name

        return "(\"\(baseName)\", \(isAsync ? "asyncTest(\(baseName))" : baseName))"
    }
}

final class TestDiscoveryCommand: CustomLLBuildCommand, TestBuildCommand {
    private func write(
        tests: [IndexStore.TestCaseClass],
        forModule module: String,
        fileSystem: Basics.FileSystem,
        path: AbsolutePath
    ) throws {

        let testsByClassNames = Dictionary(grouping: tests, by: { $0.name }).sorted(by: { $0.key < $1.key })

        var content = "import XCTest\n"
        content += "@testable import \(module)\n"

        for iterator in testsByClassNames {
            // 'className' provides uniqueness for derived class.
            let className = iterator.key
            let testMethods = iterator.value.flatMap(\.testMethods)
            content +=
                #"""

                fileprivate extension \#(className) {
                    @available(*, deprecated, message: "Not actually deprecated. Marked as deprecated to allow inclusion of deprecated tests (which test deprecated functionality) without warnings")
                    static let __allTests__\#(className) = [
                        \#(testMethods.map { $0.allTestsEntry }.joined(separator: ",\n        "))
                    ]
                }

                """#
        }

        content +=
        #"""
        @available(*, deprecated, message: "Not actually deprecated. Marked as deprecated to allow inclusion of deprecated tests (which test deprecated functionality) without warnings")
        func __\#(module)__allTests() -> [XCTestCaseEntry] {
            return [
                \#(testsByClassNames.map { "testCase(\($0.key).__allTests__\($0.key))" }
                    .joined(separator: ",\n        "))
            ]
        }
        """#

        try fileSystem.writeFileContents(path, string: content)
    }

    private func execute(fileSystem: Basics.FileSystem, tool: TestDiscoveryTool) throws {
        let outputs = tool.outputs.compactMap { try? AbsolutePath(validating: $0.name) }
<<<<<<< HEAD

        switch self.context.buildParameters.testingParameters.library {
        case .swiftTesting:
            for file in outputs {
                try fileSystem.writeIfChanged(path: file, string: "")
=======

        switch self.context.buildParameters.testingParameters.library {
        case .swiftTesting:
            for file in outputs {
                try fileSystem.writeIfChanged(path: file, string: "")
            }
        case .xctest:
            let index = self.context.buildParameters.indexStore
            let api = try self.context.indexStoreAPI.get()
            let store = try IndexStore.open(store: TSCAbsolutePath(index), api: api)

            // FIXME: We can speed this up by having one llbuild command per object file.
            let tests = try store.listTests(in: tool.inputs.map { try TSCAbsolutePath(AbsolutePath(validating: $0.name)) })

            let testsByModule = Dictionary(grouping: tests, by: { $0.module.spm_mangledToC99ExtendedIdentifier() })

            // Find the main file path.
            guard let mainFile = outputs.first(where: { path in
                path.basename == TestDiscoveryTool.mainFileName
            }) else {
                throw InternalError("main output (\(TestDiscoveryTool.mainFileName)) not found")
>>>>>>> e9fa3730
            }
        case .xctest:
            let index = self.context.buildParameters.indexStore
            let api = try self.context.indexStoreAPI.get()
            let store = try IndexStore.open(store: TSCAbsolutePath(index), api: api)

<<<<<<< HEAD
            // FIXME: We can speed this up by having one llbuild command per object file.
            let tests = try store.listTests(in: tool.inputs.map { try TSCAbsolutePath(AbsolutePath(validating: $0.name)) })

            let testsByModule = Dictionary(grouping: tests, by: { $0.module.spm_mangledToC99ExtendedIdentifier() })

            // Find the main file path.
            guard let mainFile = outputs.first(where: { path in
                path.basename == TestDiscoveryTool.mainFileName
            }) else {
                throw InternalError("main output (\(TestDiscoveryTool.mainFileName)) not found")
            }

            // Write one file for each test module.
            //
            // We could write everything in one file but that can easily run into type conflicts due
            // in complex packages with large number of test targets.
            for file in outputs where file != mainFile {
                // FIXME: This is relying on implementation detail of the output but passing the
                // the context all the way through is not worth it right now.
                let module = file.basenameWithoutExt.spm_mangledToC99ExtendedIdentifier()

                guard let tests = testsByModule[module] else {
                    // This module has no tests so just write an empty file for it.
                    try fileSystem.writeFileContents(file, bytes: "")
                    continue
                }
                try write(
                    tests: tests,
                    forModule: module,
                    fileSystem: fileSystem,
                    path: file
                )
            }

            let testsKeyword = tests.isEmpty ? "let" : "var"

            // Write the main file.
            let stream = try LocalFileOutputByteStream(mainFile)

=======
            // Write one file for each test module.
            //
            // We could write everything in one file but that can easily run into type conflicts due
            // in complex packages with large number of test targets.
            for file in outputs where file != mainFile {
                // FIXME: This is relying on implementation detail of the output but passing the
                // the context all the way through is not worth it right now.
                let module = file.basenameWithoutExt.spm_mangledToC99ExtendedIdentifier()

                guard let tests = testsByModule[module] else {
                    // This module has no tests so just write an empty file for it.
                    try fileSystem.writeFileContents(file, bytes: "")
                    continue
                }
                try write(
                    tests: tests,
                    forModule: module,
                    fileSystem: fileSystem,
                    path: file
                )
            }

            let testsKeyword = tests.isEmpty ? "let" : "var"

            // Write the main file.
            let stream = try LocalFileOutputByteStream(mainFile)

>>>>>>> e9fa3730
            stream.send(
                #"""
                import XCTest

                @available(*, deprecated, message: "Not actually deprecated. Marked as deprecated to allow inclusion of deprecated tests (which test deprecated functionality) without warnings")
                public func __allDiscoveredTests() -> [XCTestCaseEntry] {
                    \#(testsKeyword) tests = [XCTestCaseEntry]()

                    \#(testsByModule.keys.map { "tests += __\($0)__allTests()" }.joined(separator: "\n    "))

                    return tests
                }
                """#
            )

            stream.flush()
        }
    }

    override func execute(
        _ command: SPMLLBuild.Command,
        _: SPMLLBuild.BuildSystemCommandInterface
    ) -> Bool {
        do {
            // This tool will never run without the build description.
            guard let buildDescription = self.context.buildDescription else {
                throw InternalError("unknown build description")
            }
            guard let tool = buildDescription.testDiscoveryCommands[command.name] else {
                throw InternalError("command \(command.name) not registered")
            }
            try execute(fileSystem: self.context.fileSystem, tool: tool)
            return true
        } catch {
            self.context.observabilityScope.emit(error)
            return false
        }
    }
}

<<<<<<< HEAD
=======
extension TestEntryPointTool {
    public static func mainFileName(for library: BuildParameters.Testing.Library) -> String {
        "runner-\(library).swift"
    }
}

>>>>>>> e9fa3730
final class TestEntryPointCommand: CustomLLBuildCommand, TestBuildCommand {
    private func execute(fileSystem: Basics.FileSystem, tool: TestEntryPointTool) throws {
        let outputs = tool.outputs.compactMap { try? AbsolutePath(validating: $0.name) }

        // Find the main output file
        let mainFileName = TestEntryPointTool.mainFileName(for: self.context.buildParameters.testingParameters.library)
        guard let mainFile = outputs.first(where: { path in
<<<<<<< HEAD
            path.basename == TestEntryPointTool.mainFileName
        }) else {
            throw InternalError("main file output (\(TestEntryPointTool.mainFileName)) not found")
=======
            path.basename == mainFileName
        }) else {
            throw InternalError("main file output (\(mainFileName)) not found")
>>>>>>> e9fa3730
        }

        // Write the main file.
        let stream = try LocalFileOutputByteStream(mainFile)

        switch self.context.buildParameters.testingParameters.library {
        case .swiftTesting:
            stream.send(
                #"""
                #if canImport(Testing)
                import Testing
                #endif

                @main struct Runner {
                    static func main() async {
                #if canImport(Testing)
                        await Testing.__swiftPMEntryPoint() as Never
                #endif
                    }
                }
                """#
            )
        case .xctest:
            // Find the inputs, which are the names of the test discovery module(s)
            let inputs = tool.inputs.compactMap { try? AbsolutePath(validating: $0.name) }
            let discoveryModuleNames = inputs.map(\.basenameWithoutExt)

            let testObservabilitySetup: String
            if self.context.buildParameters.testingParameters.experimentalTestOutput
                && self.context.buildParameters.targetTriple.supportsTestSummary {
                testObservabilitySetup = "_ = SwiftPMXCTestObserver()\n"
            } else {
                testObservabilitySetup = ""
            }

            stream.send(
                #"""
                \#(generateTestObservationCode(buildParameters: self.context.buildParameters))

                import XCTest
                \#(discoveryModuleNames.map { "import \($0)" }.joined(separator: "\n"))

                @main
                @available(*, deprecated, message: "Not actually deprecated. Marked as deprecated to allow inclusion of deprecated tests (which test deprecated functionality) without warnings")
                struct Runner {
                    static func main() {
                        \#(testObservabilitySetup)
                        XCTMain(__allDiscoveredTests()) as Never
                    }
                }
                """#
            )
        }

        stream.flush()
    }

    override func execute(
        _ command: SPMLLBuild.Command,
        _: SPMLLBuild.BuildSystemCommandInterface
    ) -> Bool {
        do {
            // This tool will never run without the build description.
            guard let buildDescription = self.context.buildDescription else {
                throw InternalError("unknown build description")
            }
            guard let tool = buildDescription.testEntryPointCommands[command.name] else {
                throw InternalError("command \(command.name) not registered")
            }
            try execute(fileSystem: self.context.fileSystem, tool: tool)
            return true
        } catch {
            self.context.observabilityScope.emit(error)
            return false
        }
    }
}

private protocol TestBuildCommand {}

private final class InProcessTool: Tool {
    let context: BuildExecutionContext
    let type: CustomLLBuildCommand.Type

    init(_ context: BuildExecutionContext, type: CustomLLBuildCommand.Type) {
        self.context = context
        self.type = type
    }

    func createCommand(_: String) -> ExternalCommand? {
        type.init(self.context)
    }
}

/// Contains the description of the build that is needed during the execution.
public struct BuildDescription: Codable {
    public typealias CommandName = String
    public typealias TargetName = String
    public typealias CommandLineFlag = String

    /// The Swift compiler invocation targets.
    let swiftCommands: [LLBuildManifest.CmdName: SwiftCompilerTool]

    /// The Swift compiler frontend invocation targets.
    let swiftFrontendCommands: [LLBuildManifest.CmdName: SwiftFrontendTool]

    /// The map of test discovery commands.
    let testDiscoveryCommands: [LLBuildManifest.CmdName: TestDiscoveryTool]

    /// The map of test entry point commands.
    let testEntryPointCommands: [LLBuildManifest.CmdName: TestEntryPointTool]

    /// The map of copy commands.
    let copyCommands: [LLBuildManifest.CmdName: CopyTool]

    /// The map of write commands.
    let writeCommands: [LLBuildManifest.CmdName: WriteAuxiliaryFile]

    /// A flag that indicates this build should perform a check for whether targets only import
    /// their explicitly-declared dependencies
    let explicitTargetDependencyImportCheckingMode: BuildParameters.TargetDependencyImportCheckingMode

    /// Every target's set of dependencies.
    let targetDependencyMap: [TargetName: [TargetName]]

    /// A full swift driver command-line invocation used to dependency-scan a given Swift target
    let swiftTargetScanArgs: [TargetName: [CommandLineFlag]]

    /// A set of all targets with generated source
    let generatedSourceTargetSet: Set<TargetName>

    /// The built test products.
    public let builtTestProducts: [BuiltTestProduct]

    /// Distilled information about any plugins defined in the package.
    let pluginDescriptions: [PluginDescription]

    public init(
        plan: BuildPlan,
        swiftCommands: [LLBuildManifest.CmdName: SwiftCompilerTool],
        swiftFrontendCommands: [LLBuildManifest.CmdName: SwiftFrontendTool],
        testDiscoveryCommands: [LLBuildManifest.CmdName: TestDiscoveryTool],
        testEntryPointCommands: [LLBuildManifest.CmdName: TestEntryPointTool],
        copyCommands: [LLBuildManifest.CmdName: CopyTool],
        writeCommands: [LLBuildManifest.CmdName: WriteAuxiliaryFile],
        pluginDescriptions: [PluginDescription]
    ) throws {
        self.swiftCommands = swiftCommands
        self.swiftFrontendCommands = swiftFrontendCommands
        self.testDiscoveryCommands = testDiscoveryCommands
        self.testEntryPointCommands = testEntryPointCommands
        self.copyCommands = copyCommands
        self.writeCommands = writeCommands
        self.explicitTargetDependencyImportCheckingMode = plan.buildParameters.driverParameters
            .explicitTargetDependencyImportCheckingMode
        self.targetDependencyMap = try plan.targets.reduce(into: [TargetName: [TargetName]]()) {
            let deps = try $1.target.recursiveDependencies(satisfying: plan.buildParameters.buildEnvironment)
                .compactMap(\.target).map(\.c99name)
            $0[$1.target.c99name] = deps
        }
        var targetCommandLines: [TargetName: [CommandLineFlag]] = [:]
        var generatedSourceTargets: [TargetName] = []
        for (target, description) in plan.targetMap {
            guard case .swift(let desc) = description else {
                continue
            }
            targetCommandLines[target.c99name] =
                try desc.emitCommandLine(scanInvocation: true) + ["-driver-use-frontend-path",
                                                                  plan.buildParameters.toolchain.swiftCompilerPath
                                                                      .pathString]
            if case .discovery = desc.testTargetRole {
                generatedSourceTargets.append(target.c99name)
            }
        }
        generatedSourceTargets.append(
            contentsOf: plan.graph.allTargets.filter { $0.type == .plugin }
                .map(\.c99name)
        )
        self.swiftTargetScanArgs = targetCommandLines
        self.generatedSourceTargetSet = Set(generatedSourceTargets)
        self.builtTestProducts = try plan.buildProducts.filter { $0.product.type == .test }.map { desc in
            return try BuiltTestProduct(
                productName: desc.product.name,
                binaryPath: desc.binaryPath,
<<<<<<< HEAD
                packagePath: desc.package.path
=======
                packagePath: desc.package.path,
                library: desc.buildParameters.testingParameters.library
>>>>>>> e9fa3730
            )
        }
        self.pluginDescriptions = pluginDescriptions
    }

    public func write(fileSystem: Basics.FileSystem, path: AbsolutePath) throws {
        let encoder = JSONEncoder.makeWithDefaults()
        let data = try encoder.encode(self)
        try fileSystem.writeFileContents(path, bytes: ByteString(data))
    }

    public static func load(fileSystem: Basics.FileSystem, path: AbsolutePath) throws -> BuildDescription {
        let contents: Data = try fileSystem.readFileContents(path)
        let decoder = JSONDecoder.makeWithDefaults()
        return try decoder.decode(BuildDescription.self, from: contents)
    }
}

/// A provider of advice about build errors.
public protocol BuildErrorAdviceProvider {
    /// Invoked after a command fails and an error message is detected in the output. Should return a string containing
    /// advice or additional information, if any, based on the build plan.
    func provideBuildErrorAdvice(for target: String, command: String, message: String) -> String?
}

/// The context available during build execution.
public final class BuildExecutionContext {
    /// The build parameters.
    let buildParameters: BuildParameters

    /// The build description.
    ///
    /// This is optional because we might not have a valid build description when performing the
    /// build for PackageStructure target.
    let buildDescription: BuildDescription?

    /// The package structure delegate.
    let packageStructureDelegate: PackageStructureDelegate

    /// Optional provider of build error resolution advice.
    let buildErrorAdviceProvider: BuildErrorAdviceProvider?

    let fileSystem: Basics.FileSystem

    let observabilityScope: ObservabilityScope

    public init(
        _ buildParameters: BuildParameters,
        buildDescription: BuildDescription? = nil,
        fileSystem: Basics.FileSystem,
        observabilityScope: ObservabilityScope,
        packageStructureDelegate: PackageStructureDelegate,
        buildErrorAdviceProvider: BuildErrorAdviceProvider? = nil
    ) {
        self.buildParameters = buildParameters
        self.buildDescription = buildDescription
        self.fileSystem = fileSystem
        self.observabilityScope = observabilityScope
        self.packageStructureDelegate = packageStructureDelegate
        self.buildErrorAdviceProvider = buildErrorAdviceProvider
    }

    // MARK: - Private

    private var indexStoreAPICache = ThreadSafeBox<Result<IndexStoreAPI, Error>>()

    /// Reference to the index store API.
    var indexStoreAPI: Result<IndexStoreAPI, Error> {
        self.indexStoreAPICache.memoize {
            do {
                #if os(Windows)
                // The library's runtime component is in the `bin` directory on
                // Windows rather than the `lib` directory as on unicies.  The `lib`
                // directory contains the import library (and possibly static
                // archives) which are used for linking.  The runtime component is
                // not (necessarily) part of the SDK distributions.
                //
                // NOTE: the library name here `libIndexStore.dll` is technically
                // incorrect as per the Windows naming convention.  However, the
                // library is currently installed as `libIndexStore.dll` rather than
                // `IndexStore.dll`.  In the future, this may require a fallback
                // search, preferring `IndexStore.dll` over `libIndexStore.dll`.
                let indexStoreLib = buildParameters.toolchain.swiftCompilerPath
                    .parentDirectory
                    .appending("libIndexStore.dll")
                #else
                let ext = buildParameters.hostTriple.dynamicLibraryExtension
                let indexStoreLib = try buildParameters.toolchain.toolchainLibDir
                    .appending("libIndexStore" + ext)
                #endif
                return try .success(IndexStoreAPI(dylib: TSCAbsolutePath(indexStoreLib)))
            } catch {
                return .failure(error)
            }
        }
    }
}

final class WriteAuxiliaryFileCommand: CustomLLBuildCommand {
    override func getSignature(_ command: SPMLLBuild.Command) -> [UInt8] {
        guard let buildDescription = self.context.buildDescription else {
            self.context.observabilityScope.emit(error: "unknown build description")
            return []
        }
        guard let tool = buildDescription.writeCommands[command.name] else {
            self.context.observabilityScope.emit(error: "command \(command.name) not registered")
            return []
        }

        do {
            let encoder = JSONEncoder.makeWithDefaults()
            var hash = Data()
            hash += try encoder.encode(tool.inputs)
            hash += try encoder.encode(tool.outputs)
            return [UInt8](hash)
        } catch {
            self.context.observabilityScope.emit(error: "getSignature() failed: \(error.interpolationDescription)")
            return []
        }
    }

    override func execute(
        _ command: SPMLLBuild.Command,
        _: SPMLLBuild.BuildSystemCommandInterface
    ) -> Bool {
        let outputFilePath: AbsolutePath
        let tool: WriteAuxiliaryFile!

        do {
            guard let buildDescription = self.context.buildDescription else {
                throw InternalError("unknown build description")
            }
            guard let _tool = buildDescription.writeCommands[command.name] else {
                throw StringError("command \(command.name) not registered")
            }
            tool = _tool

            guard let output = tool.outputs.first, output.kind == .file else {
                throw StringError("invalid output path")
            }
            outputFilePath = try AbsolutePath(validating: output.name)
        } catch {
            self.context.observabilityScope.emit(error: "failed to write auxiliary file: \(error.interpolationDescription)")
            return false
        }

        do {
            try self.context.fileSystem.writeIfChanged(path: outputFilePath, string: getFileContents(tool: tool))
            return true
        } catch {
            self.context.observabilityScope.emit(error: "failed to write auxiliary file '\(outputFilePath.pathString)': \(error.interpolationDescription)")
            return false
        }
    }

    func getFileContents(tool: WriteAuxiliaryFile) throws -> String {
        guard tool.inputs.first?.kind == .virtual, let generatedFileType = tool.inputs.first?.name.dropFirst().dropLast() else {
            throw StringError("invalid inputs")
        }

        for fileType in WriteAuxiliary.fileTypes {
            if generatedFileType == fileType.name {
                return try fileType.getFileContents(inputs: Array(tool.inputs.dropFirst()))
            }
        }

        throw InternalError("unhandled generated file type '\(generatedFileType)'")
    }
}

public protocol PackageStructureDelegate {
    func packageStructureChanged() -> Bool
}

final class PackageStructureCommand: CustomLLBuildCommand {
    override func getSignature(_: SPMLLBuild.Command) -> [UInt8] {
        let encoder = JSONEncoder.makeWithDefaults()
        // Include build parameters and process env in the signature.
        var hash = Data()
        hash += try! encoder.encode(self.context.buildParameters)
        hash += try! encoder.encode(ProcessEnv.vars)
        return [UInt8](hash)
    }

    override func execute(
        _: SPMLLBuild.Command,
        _: SPMLLBuild.BuildSystemCommandInterface
    ) -> Bool {
        self.context.packageStructureDelegate.packageStructureChanged()
    }
}

final class CopyCommand: CustomLLBuildCommand {
    override func execute(
        _ command: SPMLLBuild.Command,
        _: SPMLLBuild.BuildSystemCommandInterface
    ) -> Bool {
        do {
            // This tool will never run without the build description.
            guard let buildDescription = self.context.buildDescription else {
                throw InternalError("unknown build description")
            }
            guard let tool = buildDescription.copyCommands[command.name] else {
                throw StringError("command \(command.name) not registered")
            }

            let input = try AbsolutePath(validating: tool.inputs[0].name)
            let output = try AbsolutePath(validating: tool.outputs[0].name)
            try self.context.fileSystem.createDirectory(output.parentDirectory, recursive: true)
            try self.context.fileSystem.removeFileTree(output)
            try self.context.fileSystem.copy(from: input, to: output)
        } catch {
            self.context.observabilityScope.emit(error)
            return false
        }
        return true
    }
}

/// Convenient llbuild build system delegate implementation
final class BuildOperationBuildSystemDelegateHandler: LLBuildBuildSystemDelegate, SwiftCompilerOutputParserDelegate {
    private let outputStream: ThreadSafeOutputByteStream
    private let progressAnimation: ProgressAnimationProtocol
    var commandFailureHandler: (() -> Void)?
    private let logLevel: Basics.Diagnostic.Severity
    private weak var delegate: SPMBuildCore.BuildSystemDelegate?
    private let buildSystem: SPMBuildCore.BuildSystem
    private let queue = DispatchQueue(label: "org.swift.swiftpm.build-delegate")
    private var taskTracker = CommandTaskTracker()
    private var errorMessagesByTarget: [String: [String]] = [:]
    private let observabilityScope: ObservabilityScope
    private var cancelled: Bool = false

    /// Swift parsers keyed by llbuild command name.
    private var swiftParsers: [String: SwiftCompilerOutputParser] = [:]

    /// Buffer to accumulate non-swift output until command is finished
    private var nonSwiftMessageBuffers: [String: [UInt8]] = [:]

    /// The build execution context.
    private let buildExecutionContext: BuildExecutionContext

    init(
        buildSystem: SPMBuildCore.BuildSystem,
        buildExecutionContext: BuildExecutionContext,
        outputStream: OutputByteStream,
        progressAnimation: ProgressAnimationProtocol,
        logLevel: Basics.Diagnostic.Severity,
        observabilityScope: ObservabilityScope,
        delegate: SPMBuildCore.BuildSystemDelegate?
    ) {
        self.buildSystem = buildSystem
        self.buildExecutionContext = buildExecutionContext
        // FIXME: Implement a class convenience initializer that does this once they are supported
        // https://forums.swift.org/t/allow-self-x-in-class-convenience-initializers/15924
        self.outputStream = outputStream as? ThreadSafeOutputByteStream ?? ThreadSafeOutputByteStream(outputStream)
        self.progressAnimation = progressAnimation
        self.logLevel = logLevel
        self.observabilityScope = observabilityScope
        self.delegate = delegate

        let swiftParsers = buildExecutionContext.buildDescription?.swiftCommands.mapValues { tool in
            SwiftCompilerOutputParser(targetName: tool.moduleName, delegate: self)
        } ?? [:]
        self.swiftParsers = swiftParsers

        self.taskTracker.onTaskProgressUpdateText = { progressText, _ in
            self.queue.async {
                self.delegate?.buildSystem(self.buildSystem, didUpdateTaskProgress: progressText)
            }
        }
    }

    // MARK: llbuildSwift.BuildSystemDelegate

    var fs: SPMLLBuild.FileSystem? {
        nil
    }

    func lookupTool(_ name: String) -> Tool? {
        switch name {
        case TestDiscoveryTool.name:
            return InProcessTool(buildExecutionContext, type: TestDiscoveryCommand.self)
        case TestEntryPointTool.name:
            return InProcessTool(buildExecutionContext, type: TestEntryPointCommand.self)
        case PackageStructureTool.name:
            return InProcessTool(buildExecutionContext, type: PackageStructureCommand.self)
        case CopyTool.name:
            return InProcessTool(buildExecutionContext, type: CopyCommand.self)
        case WriteAuxiliaryFile.name:
            return InProcessTool(buildExecutionContext, type: WriteAuxiliaryFileCommand.self)
        default:
            return nil
        }
    }

    func hadCommandFailure() {
        self.commandFailureHandler?()
    }

    func handleDiagnostic(_ diagnostic: SPMLLBuild.Diagnostic) {
        switch diagnostic.kind {
        case .note:
            self.observabilityScope.emit(info: diagnostic.message)
        case .warning:
            self.observabilityScope.emit(warning: diagnostic.message)
        case .error:
            self.observabilityScope.emit(error: diagnostic.message)
        @unknown default:
            self.observabilityScope.emit(info: diagnostic.message)
        }
    }

    func commandStatusChanged(_ command: SPMLLBuild.Command, kind: CommandStatusKind) {
        guard !self.logLevel.isVerbose else { return }
        guard command.shouldShowStatus else { return }
        guard !swiftParsers.keys.contains(command.name) else { return }

        queue.async {
            self.taskTracker.commandStatusChanged(command, kind: kind)
            self.updateProgress()
        }
    }

    func commandPreparing(_ command: SPMLLBuild.Command) {
        queue.async {
            self.delegate?.buildSystem(self.buildSystem, willStartCommand: BuildSystemCommand(command))
        }
    }

    func commandStarted(_ command: SPMLLBuild.Command) {
        guard command.shouldShowStatus else { return }

        queue.async {
            self.delegate?.buildSystem(self.buildSystem, didStartCommand: BuildSystemCommand(command))
            if self.logLevel.isVerbose {
                self.outputStream.send("\(command.verboseDescription)\n")
                self.outputStream.flush()
            }
        }
    }

    func shouldCommandStart(_: SPMLLBuild.Command) -> Bool {
        true
    }

    func commandFinished(_ command: SPMLLBuild.Command, result: CommandResult) {
        guard command.shouldShowStatus else { return }
        guard !swiftParsers.keys.contains(command.name) else { return }

        queue.async {
            if result == .cancelled {
                self.cancelled = true
                self.delegate?.buildSystemDidCancel(self.buildSystem)
            }

            self.delegate?.buildSystem(self.buildSystem, didFinishCommand: BuildSystemCommand(command))

            if !self.logLevel.isVerbose {
                let targetName = self.swiftParsers[command.name]?.targetName
                self.taskTracker.commandFinished(command, result: result, targetName: targetName)
                self.updateProgress()
            }
        }
    }

    func commandHadError(_ command: SPMLLBuild.Command, message: String) {
        self.observabilityScope.emit(error: message)
    }

    func commandHadNote(_ command: SPMLLBuild.Command, message: String) {
        self.observabilityScope.emit(info: message)
    }

    func commandHadWarning(_ command: SPMLLBuild.Command, message: String) {
        self.observabilityScope.emit(warning: message)
    }

    func commandCannotBuildOutputDueToMissingInputs(
        _ command: SPMLLBuild.Command,
        output: BuildKey,
        inputs: [BuildKey]
    ) {
        self.observabilityScope.emit(.missingInputs(output: output, inputs: inputs))
    }

    func cannotBuildNodeDueToMultipleProducers(output: BuildKey, commands: [SPMLLBuild.Command]) {
        self.observabilityScope.emit(.multipleProducers(output: output, commands: commands))
    }

    func commandProcessStarted(_ command: SPMLLBuild.Command, process: ProcessHandle) {}

    func commandProcessHadError(_ command: SPMLLBuild.Command, process: ProcessHandle, message: String) {
        self.observabilityScope.emit(.commandError(command: command, message: message))
    }

    func commandProcessHadOutput(_ command: SPMLLBuild.Command, process: ProcessHandle, data: [UInt8]) {
        guard command.shouldShowStatus else { return }

        if let swiftParser = swiftParsers[command.name] {
            swiftParser.parse(bytes: data)
        } else {
            queue.async {
                self.nonSwiftMessageBuffers[command.name, default: []] += data
            }
        }
    }

    func commandProcessFinished(
        _ command: SPMLLBuild.Command,
        process: ProcessHandle,
        result: CommandExtendedResult
    ) {
        queue.async {
            if let buffer = self.nonSwiftMessageBuffers[command.name] {
                self.progressAnimation.clear()
                self.outputStream.send(buffer)
                self.outputStream.flush()
                self.nonSwiftMessageBuffers[command.name] = nil
            }
        }

        switch result.result {
        case .cancelled:
            self.cancelled = true
            self.delegate?.buildSystemDidCancel(self.buildSystem)
        case .failed:
            // The command failed, so we queue up an asynchronous task to see if we have any error messages from the
            // target to provide advice about.
            queue.async {
                guard let target = self.swiftParsers[command.name]?.targetName else { return }
                guard let errorMessages = self.errorMessagesByTarget[target] else { return }
                for errorMessage in errorMessages {
                    // Emit any advice that's provided for each error message.
                    if let adviceMessage = self.buildExecutionContext.buildErrorAdviceProvider?.provideBuildErrorAdvice(
                        for: target,
                        command: command.name,
                        message: errorMessage
                    ) {
                        self.outputStream.send("note: \(adviceMessage)\n")
                        self.outputStream.flush()
                    }
                }
            }
        case .succeeded, .skipped:
            break
        @unknown default:
            break
        }
    }

    func cycleDetected(rules: [BuildKey]) {
        self.observabilityScope.emit(.cycleError(rules: rules))

        queue.async {
            self.delegate?.buildSystemDidDetectCycleInRules(self.buildSystem)
        }
    }

    func shouldResolveCycle(rules: [BuildKey], candidate: BuildKey, action: CycleAction) -> Bool {
        false
    }

    /// Invoked right before running an action taken before building.
    func preparationStepStarted(_ name: String) {
        queue.async {
            self.taskTracker.buildPreparationStepStarted(name)
            self.updateProgress()
        }
    }

    /// Invoked when an action taken before building emits output.
    /// when verboseOnly is set to true, the output will only be printed in verbose logging mode
    func preparationStepHadOutput(_ name: String, output: String, verboseOnly: Bool) {
        queue.async {
            self.progressAnimation.clear()
            if !verboseOnly || self.logLevel.isVerbose {
                self.outputStream.send("\(output.spm_chomp())\n")
                self.outputStream.flush()
            }
        }
    }

    /// Invoked right after running an action taken before building. The result
    /// indicates whether the action succeeded, failed, or was cancelled.
    func preparationStepFinished(_ name: String, result: CommandResult) {
        queue.async {
            self.taskTracker.buildPreparationStepFinished(name)
            self.updateProgress()
        }
    }

    // MARK: SwiftCompilerOutputParserDelegate

    func swiftCompilerOutputParser(_ parser: SwiftCompilerOutputParser, didParse message: SwiftCompilerMessage) {
        queue.async {
            if self.logLevel.isVerbose {
                if let text = message.verboseProgressText {
                    self.outputStream.send("\(text)\n")
                    self.outputStream.flush()
                }
            } else {
                self.taskTracker.swiftCompilerDidOutputMessage(message, targetName: parser.targetName)
                self.updateProgress()
            }

            if let output = message.standardOutput {
                // first we want to print the output so users have it handy
                if !self.logLevel.isVerbose {
                    self.progressAnimation.clear()
                }

                self.outputStream.send(output)
                self.outputStream.flush()

                // next we want to try and scoop out any errors from the output (if reasonable size, otherwise this
                // will be very slow), so they can later be passed to the advice provider in case of failure.
                if output.utf8.count < 1024 * 10 {
                    let regex = try! RegEx(pattern: #".*(error:[^\n]*)\n.*"#, options: .dotMatchesLineSeparators)
                    for match in regex.matchGroups(in: output) {
                        self.errorMessagesByTarget[parser.targetName] = (
                                self.errorMessagesByTarget[parser.targetName] ?? []
                        ) + [match[0]]
                    }
                }
            }
        }
    }

    func swiftCompilerOutputParser(_ parser: SwiftCompilerOutputParser, didFailWith error: Error) {
        let message = (error as? LocalizedError)?.errorDescription ?? error.localizedDescription
        self.observabilityScope.emit(.swiftCompilerOutputParsingError(message))
        self.commandFailureHandler?()
    }

    func buildStart(configuration: BuildConfiguration) {
        queue.sync {
            self.progressAnimation.clear()
            self.outputStream.send("Building for \(configuration == .debug ? "debugging" : "production")...\n")
            self.outputStream.flush()
        }
    }

    func buildComplete(success: Bool, duration: DispatchTimeInterval) {
        queue.sync {
            self.progressAnimation.complete(success: success)
            if success {
                let message = cancelled ? "Build cancelled!" : "Build complete!"
                self.progressAnimation.clear()
                self.outputStream.send("\(message) (\(duration.descriptionInSeconds))\n")
                self.outputStream.flush()
            }
        }
    }

    // MARK: Private

    private func updateProgress() {
        if let progressText = taskTracker.latestFinishedText {
            self.progressAnimation.update(
                step: taskTracker.finishedCount,
                total: taskTracker.totalCount,
                text: progressText
            )
        }
    }
}

/// Tracks tasks based on command status and swift compiler output.
private struct CommandTaskTracker {
    private(set) var totalCount = 0
    private(set) var finishedCount = 0
    private var swiftTaskProgressTexts: [Int: String] = [:]

    /// The last task text before the task list was emptied.
    private(set) var latestFinishedText: String?

    var onTaskProgressUpdateText: ((_ text: String, _ targetName: String?) -> Void)?

    mutating func commandStatusChanged(_ command: SPMLLBuild.Command, kind: CommandStatusKind) {
        switch kind {
        case .isScanning:
            self.totalCount += 1
        case .isUpToDate:
            self.totalCount -= 1
        case .isComplete:
            self.finishedCount += 1
        @unknown default:
            assertionFailure("unhandled command status kind \(kind) for command \(command)")
        }
    }

    mutating func commandFinished(_ command: SPMLLBuild.Command, result: CommandResult, targetName: String?) {
        let progressTextValue = progressText(of: command, targetName: targetName)
        self.onTaskProgressUpdateText?(progressTextValue, targetName)

        self.latestFinishedText = progressTextValue
    }

    mutating func swiftCompilerDidOutputMessage(_ message: SwiftCompilerMessage, targetName: String) {
        switch message.kind {
        case .began(let info):
            if let text = progressText(of: message, targetName: targetName) {
                swiftTaskProgressTexts[info.pid] = text
                onTaskProgressUpdateText?(text, targetName)
            }

            totalCount += 1
        case .finished(let info):
            if let progressText = swiftTaskProgressTexts[info.pid] {
                latestFinishedText = progressText
                swiftTaskProgressTexts[info.pid] = nil
            }

            finishedCount += 1
        case .unparsableOutput, .signalled, .skipped:
            break
        }
    }

    private func progressText(of command: SPMLLBuild.Command, targetName: String?) -> String {
        // Transforms descriptions like "Linking ./.build/x86_64-apple-macosx/debug/foo" into "Linking foo".
        if let firstSpaceIndex = command.description.firstIndex(of: " "),
           let lastDirectorySeparatorIndex = command.description.lastIndex(of: "/")
        {
            let action = command.description[..<firstSpaceIndex]
            let fileNameStartIndex = command.description.index(after: lastDirectorySeparatorIndex)
            let fileName = command.description[fileNameStartIndex...]

            if let targetName {
                return "\(action) \(targetName) \(fileName)"
            } else {
                return "\(action) \(fileName)"
            }
        } else {
            return command.description
        }
    }

    private func progressText(of message: SwiftCompilerMessage, targetName: String) -> String? {
        if case .began(let info) = message.kind {
            switch message.name {
            case "compile":
                if let sourceFile = info.inputs.first {
                    let sourceFilePath = try! AbsolutePath(validating: sourceFile)
                    return "Compiling \(targetName) \(sourceFilePath.components.last!)"
                }
            case "link":
                return "Linking \(targetName)"
            case "merge-module":
                return "Merging module \(targetName)"
            case "emit-module":
                return "Emitting module \(targetName)"
            case "generate-dsym":
                return "Generating \(targetName) dSYM"
            case "generate-pch":
                return "Generating \(targetName) PCH"
            default:
                break
            }
        }

        return nil
    }

    mutating func buildPreparationStepStarted(_: String) {
        self.totalCount += 1
    }

    mutating func buildPreparationStepFinished(_ name: String) {
        latestFinishedText = name
        self.finishedCount += 1
    }
}

extension SwiftCompilerMessage {
    fileprivate var verboseProgressText: String? {
        switch kind {
        case .began(let info):
            return ([info.commandExecutable] + info.commandArguments).joined(separator: " ")
        case .skipped, .finished, .signalled, .unparsableOutput:
            return nil
        }
    }

    fileprivate var standardOutput: String? {
        switch kind {
        case .finished(let info),
             .signalled(let info):
            return info.output
        case .unparsableOutput(let output):
            return output
        case .skipped, .began:
            return nil
        }
    }
}

extension Basics.Diagnostic {
    fileprivate static func cycleError(rules: [BuildKey]) -> Self {
        .error("build cycle detected: " + rules.map(\.key).joined(separator: ", "))
    }

    fileprivate static func missingInputs(output: BuildKey, inputs: [BuildKey]) -> Self {
        let missingInputs = inputs.map(\.key).joined(separator: ", ")
        return .error("couldn't build \(output.key) because of missing inputs: \(missingInputs)")
    }

    fileprivate static func multipleProducers(output: BuildKey, commands: [SPMLLBuild.Command]) -> Self {
        let producers = commands.map(\.description).joined(separator: ", ")
        return .error("couldn't build \(output.key) because of multiple producers: \(producers)")
    }

    fileprivate static func commandError(command: SPMLLBuild.Command, message: String) -> Self {
        .error("command \(command.description) failed: \(message)")
    }

    fileprivate static func swiftCompilerOutputParsingError(_ error: String) -> Self {
        .error("failed parsing the Swift compiler output: \(error)")
    }
}

extension BuildSystemCommand {
    fileprivate init(_ command: SPMLLBuild.Command) {
        self.init(
            name: command.name,
            description: command.description,
            verboseDescription: command.verboseDescription
        )
    }
}<|MERGE_RESOLUTION|>--- conflicted
+++ resolved
@@ -110,42 +110,17 @@
 
     private func execute(fileSystem: Basics.FileSystem, tool: TestDiscoveryTool) throws {
         let outputs = tool.outputs.compactMap { try? AbsolutePath(validating: $0.name) }
-<<<<<<< HEAD
 
         switch self.context.buildParameters.testingParameters.library {
         case .swiftTesting:
             for file in outputs {
                 try fileSystem.writeIfChanged(path: file, string: "")
-=======
-
-        switch self.context.buildParameters.testingParameters.library {
-        case .swiftTesting:
-            for file in outputs {
-                try fileSystem.writeIfChanged(path: file, string: "")
             }
         case .xctest:
             let index = self.context.buildParameters.indexStore
             let api = try self.context.indexStoreAPI.get()
             let store = try IndexStore.open(store: TSCAbsolutePath(index), api: api)
 
-            // FIXME: We can speed this up by having one llbuild command per object file.
-            let tests = try store.listTests(in: tool.inputs.map { try TSCAbsolutePath(AbsolutePath(validating: $0.name)) })
-
-            let testsByModule = Dictionary(grouping: tests, by: { $0.module.spm_mangledToC99ExtendedIdentifier() })
-
-            // Find the main file path.
-            guard let mainFile = outputs.first(where: { path in
-                path.basename == TestDiscoveryTool.mainFileName
-            }) else {
-                throw InternalError("main output (\(TestDiscoveryTool.mainFileName)) not found")
->>>>>>> e9fa3730
-            }
-        case .xctest:
-            let index = self.context.buildParameters.indexStore
-            let api = try self.context.indexStoreAPI.get()
-            let store = try IndexStore.open(store: TSCAbsolutePath(index), api: api)
-
-<<<<<<< HEAD
             // FIXME: We can speed this up by having one llbuild command per object file.
             let tests = try store.listTests(in: tool.inputs.map { try TSCAbsolutePath(AbsolutePath(validating: $0.name)) })
 
@@ -185,35 +160,6 @@
             // Write the main file.
             let stream = try LocalFileOutputByteStream(mainFile)
 
-=======
-            // Write one file for each test module.
-            //
-            // We could write everything in one file but that can easily run into type conflicts due
-            // in complex packages with large number of test targets.
-            for file in outputs where file != mainFile {
-                // FIXME: This is relying on implementation detail of the output but passing the
-                // the context all the way through is not worth it right now.
-                let module = file.basenameWithoutExt.spm_mangledToC99ExtendedIdentifier()
-
-                guard let tests = testsByModule[module] else {
-                    // This module has no tests so just write an empty file for it.
-                    try fileSystem.writeFileContents(file, bytes: "")
-                    continue
-                }
-                try write(
-                    tests: tests,
-                    forModule: module,
-                    fileSystem: fileSystem,
-                    path: file
-                )
-            }
-
-            let testsKeyword = tests.isEmpty ? "let" : "var"
-
-            // Write the main file.
-            let stream = try LocalFileOutputByteStream(mainFile)
-
->>>>>>> e9fa3730
             stream.send(
                 #"""
                 import XCTest
@@ -254,15 +200,12 @@
     }
 }
 
-<<<<<<< HEAD
-=======
 extension TestEntryPointTool {
     public static func mainFileName(for library: BuildParameters.Testing.Library) -> String {
         "runner-\(library).swift"
     }
 }
 
->>>>>>> e9fa3730
 final class TestEntryPointCommand: CustomLLBuildCommand, TestBuildCommand {
     private func execute(fileSystem: Basics.FileSystem, tool: TestEntryPointTool) throws {
         let outputs = tool.outputs.compactMap { try? AbsolutePath(validating: $0.name) }
@@ -270,15 +213,9 @@
         // Find the main output file
         let mainFileName = TestEntryPointTool.mainFileName(for: self.context.buildParameters.testingParameters.library)
         guard let mainFile = outputs.first(where: { path in
-<<<<<<< HEAD
-            path.basename == TestEntryPointTool.mainFileName
-        }) else {
-            throw InternalError("main file output (\(TestEntryPointTool.mainFileName)) not found")
-=======
             path.basename == mainFileName
         }) else {
             throw InternalError("main file output (\(mainFileName)) not found")
->>>>>>> e9fa3730
         }
 
         // Write the main file.
@@ -463,12 +400,8 @@
             return try BuiltTestProduct(
                 productName: desc.product.name,
                 binaryPath: desc.binaryPath,
-<<<<<<< HEAD
-                packagePath: desc.package.path
-=======
                 packagePath: desc.package.path,
                 library: desc.buildParameters.testingParameters.library
->>>>>>> e9fa3730
             )
         }
         self.pluginDescriptions = pluginDescriptions
