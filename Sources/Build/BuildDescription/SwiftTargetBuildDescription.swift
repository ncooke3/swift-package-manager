//===----------------------------------------------------------------------===//
//
// This source file is part of the Swift open source project
//
// Copyright (c) 2015-2023 Apple Inc. and the Swift project authors
// Licensed under Apache License v2.0 with Runtime Library Exception
//
// See http://swift.org/LICENSE.txt for license information
// See http://swift.org/CONTRIBUTORS.txt for the list of Swift project authors
//
//===----------------------------------------------------------------------===//

import Basics

import Foundation
import PackageGraph
import PackageLoading
import PackageModel

import SPMBuildCore

#if USE_IMPL_ONLY_IMPORTS
@_implementationOnly import DriverSupport
#else
import DriverSupport
#endif

import struct TSCBasic.ByteString

/// Target description for a Swift target.
package final class SwiftTargetBuildDescription {
    /// The package this target belongs to.
    package let package: ResolvedPackage

    /// The target described by this target.
    package let target: ResolvedModule

    private let swiftTarget: SwiftTarget

    /// The tools version of the package that declared the target.  This can
    /// can be used to conditionalize semantically significant changes in how
    /// a target is built.
    package let toolsVersion: ToolsVersion

    /// The build parameters for this target.
    let defaultBuildParameters: BuildParameters

    /// The build parameters for build tools.
    let toolsBuildParameters: BuildParameters

    /// Path to the temporary directory for this target.
    let tempsPath: AbsolutePath

    /// The directory containing derived sources of this target.
    ///
    /// These are the source files generated during the build.
    private var derivedSources: Sources

    /// These are the source files derived from plugins.
    private var pluginDerivedSources: Sources

    /// These are the resource files derived from plugins.
    private var pluginDerivedResources: [Resource]

    /// Path to the bundle generated for this module (if any).
    var bundlePath: AbsolutePath? {
        if let bundleName = target.underlying.potentialBundleName, needsResourceBundle {
            let suffix = self.defaultBuildParameters.suffix(triple: self.target.buildTriple)
            return self.defaultBuildParameters.bundlePath(named: bundleName + suffix)
        } else {
            return nil
        }
    }

    private var needsResourceBundle: Bool {
        return resources.filter { $0.rule != .embedInCode }.isEmpty == false
    }

    private var needsResourceEmbedding: Bool {
        return resources.filter { $0.rule == .embedInCode }.isEmpty == false
    }

    /// The list of all source files in the target, including the derived ones.
    package var sources: [AbsolutePath] {
        self.target.sources.paths + self.derivedSources.paths + self.pluginDerivedSources.paths
    }

    package var sourcesFileListPath: AbsolutePath {
        self.tempsPath.appending(component: "sources")
    }

    /// The list of all resource files in the target, including the derived ones.
    package var resources: [Resource] {
        self.target.underlying.resources + self.pluginDerivedResources
    }

    /// The objects in this target, containing either machine code or bitcode
    /// depending on the build parameters used.
    package var objects: [AbsolutePath] {
        get throws {
            let relativeSources = self.target.sources.relativePaths
                + self.derivedSources.relativePaths
                + self.pluginDerivedSources.relativePaths
            let ltoEnabled = self.defaultBuildParameters.linkingParameters.linkTimeOptimizationMode != nil
            let objectFileExtension = ltoEnabled ? "bc" : "o"
            return try relativeSources.map {
                try AbsolutePath(
                    validating: "\($0.basename).\(objectFileExtension)",
                    relativeTo: self.tempsPath)
            }
        }
    }

    var modulesPath: AbsolutePath {
        let suffix = self.defaultBuildParameters.suffix(triple: self.target.buildTriple)
        return self.defaultBuildParameters.buildPath.appending(component: "Modules\(suffix)")
    }

    /// The path to the swiftmodule file after compilation.
    public var moduleOutputPath: AbsolutePath { // note: needs to be `public` because of sourcekit-lsp
        // If we're an executable and we're not allowing test targets to link against us, we hide the module.
        let triple = defaultBuildParameters.triple
        let allowLinkingAgainstExecutables = (triple.isDarwin() || triple.isLinux() || triple.isWindows()) && self.toolsVersion >= .v5_5
        let dirPath = (target.type == .executable && !allowLinkingAgainstExecutables) ? self.tempsPath : self.modulesPath
        return dirPath.appending(component: "\(self.target.c99name).swiftmodule")
    }

    /// The path to the wrapped swift module which is created using the modulewrap tool. This is required
    /// for supporting debugging on non-Darwin platforms (On Darwin, we just pass the swiftmodule to the linker
    /// using the `-add_ast_path` flag).
    var wrappedModuleOutputPath: AbsolutePath {
        self.tempsPath.appending(component: self.target.c99name + ".swiftmodule.o")
    }

    /// The path to the swiftinterface file after compilation.
    var parseableModuleInterfaceOutputPath: AbsolutePath {
        self.modulesPath.appending(component: self.target.c99name + ".swiftinterface")
    }

    /// Path to the resource Info.plist file, if generated.
    package private(set) var resourceBundleInfoPlistPath: AbsolutePath?

    /// Paths to the binary libraries the target depends on.
    var libraryBinaryPaths: Set<AbsolutePath> = []

    /// Any addition flags to be added. These flags are expected to be computed during build planning.
    var additionalFlags: [String] = []

<<<<<<< HEAD
    /// Whether or not the target belongs to a mixed language target.
    ///
    /// Mixed language targets consist of an underlying Swift and Clang target.
    let isWithinMixedTarget: Bool

    /// The swift version for this target.
    var swiftVersion: SwiftLanguageVersion {
        self.swiftTarget.swiftVersion
=======
    /// The swift language version that is computed for this target based on tools version of the manifest.
    var toolsSwiftVersion: SwiftLanguageVersion {
        self.swiftTarget.toolSwiftVersion
>>>>>>> 6ed0ce37
    }

    /// Describes the purpose of a test target, including any special roles such as containing a list of discovered
    /// tests or serving as the manifest target which contains the main entry point.
    package enum TestTargetRole {
        /// An ordinary test target, defined explicitly in a package, containing test code.
        case `default`

        /// A test target which was synthesized automatically, containing a list of discovered tests
        /// from `plain` test targets.
        case discovery

        /// A test target which was either synthesized automatically and contains an entry point file configured to run
        /// all discovered tests, or contains a custom entry point file. In the latter case, the custom entry point file
        /// may have been discovered in the package automatically (e.g. `XCTMain.swift`) or may have been provided
        /// explicitly via a CLI flag.
        case entryPoint(isSynthesized: Bool)
    }

    package let testTargetRole: TestTargetRole?

    /// If this target is a test target.
    package var isTestTarget: Bool {
        self.testTargetRole != nil
    }

    /// True if this module needs to be parsed as a library based on the target type and the configuration
    /// of the source code
    var needsToBeParsedAsLibrary: Bool {
        switch self.target.type {
        case .library, .test:
            return true
        case .executable, .snippet, .macro:
            // This deactivates heuristics in the Swift compiler that treats single-file modules and source files
            // named "main.swift" specially w.r.t. whether they can have an entry point.
            //
            // See https://bugs.swift.org/browse/SR-14488 for discussion about improvements so that SwiftPM can
            // convey the intent to build an executable module to the compiler regardless of the number of files
            // in the module or their names.
            if self.toolsVersion < .v5_5 || self.sources.count != 1 {
                return false
            }
            // looking into the file content to see if it is using the @main annotation which requires parse-as-library
            return (try? self.containsAtMain(fileSystem: self.fileSystem, path: self.sources[0])) ?? false
        default:
            return false
        }
    }

    // looking into the file content to see if it is using the @main annotation
    // this is not bullet-proof since theoretically the file can contain the @main string for other reasons
    // but it is the closest to accurate we can do at this point
    func containsAtMain(fileSystem: FileSystem, path: AbsolutePath) throws -> Bool {
        let content: String = try self.fileSystem.readFileContents(path)
        let lines = content.split(whereSeparator: { $0.isNewline }).map { $0.trimmingCharacters(in: .whitespaces) }

        var multilineComment = false
        for line in lines {
            if line.hasPrefix("//") {
                continue
            }
            if line.hasPrefix("/*") {
                multilineComment = true
            }
            if line.hasSuffix("*/") {
                multilineComment = false
            }
            if multilineComment {
                continue
            }
            if line.hasPrefix("@main") {
                return true
            }
        }
        return false
    }

    /// The filesystem to operate on.
    let fileSystem: FileSystem

    /// The modulemap file for this target, if any.
    private(set) var moduleMap: AbsolutePath?

    /// The results of applying any build tool plugins to this target.
    package let buildToolPluginInvocationResults: [BuildToolPluginInvocationResult]

    /// The results of running any prebuild commands for this target.
    package let prebuildCommandResults: [PrebuildCommandResult]

    /// Any macro products that this target requires to build.
    package let requiredMacroProducts: [ResolvedProduct]

    /// ObservabilityScope with which to emit diagnostics
    private let observabilityScope: ObservabilityScope

    /// Whether or not to generate code for test observation.
    private let shouldGenerateTestObservation: Bool

    /// Whether to disable sandboxing (e.g. for macros).
    private let shouldDisableSandbox: Bool

    /// Create a new target description with target and build parameters.
    init(
        package: ResolvedPackage,
        target: ResolvedModule,
        toolsVersion: ToolsVersion,
        additionalFileRules: [FileRuleDescription] = [],
        destinationBuildParameters: BuildParameters,
        toolsBuildParameters: BuildParameters,
        buildToolPluginInvocationResults: [BuildToolPluginInvocationResult] = [],
        prebuildCommandResults: [PrebuildCommandResult] = [],
        requiredMacroProducts: [ResolvedProduct] = [],
        testTargetRole: TestTargetRole? = nil,
        shouldGenerateTestObservation: Bool = false,
        shouldDisableSandbox: Bool,
        fileSystem: FileSystem,
        observabilityScope: ObservabilityScope,
        isWithinMixedTarget: Bool = false
    ) throws {
        guard let swiftTarget = target.underlying as? SwiftTarget else {
            throw InternalError("underlying target type mismatch \(target)")
        }

        self.swiftTarget = swiftTarget
        self.package = package
        self.target = target
        self.toolsVersion = toolsVersion
        self.defaultBuildParameters = destinationBuildParameters
        self.toolsBuildParameters = toolsBuildParameters

        // Unless mentioned explicitly, use the target type to determine if this is a test target.
        if let testTargetRole {
            self.testTargetRole = testTargetRole
        } else if target.type == .test {
            self.testTargetRole = .default
        } else {
            self.testTargetRole = nil
        }

        self.tempsPath = target.tempsPath(destinationBuildParameters)
        self.derivedSources = Sources(paths: [], root: self.tempsPath.appending("DerivedSources"))
        self.buildToolPluginInvocationResults = buildToolPluginInvocationResults
        self.prebuildCommandResults = prebuildCommandResults
        self.requiredMacroProducts = requiredMacroProducts
        self.shouldGenerateTestObservation = shouldGenerateTestObservation
        self.shouldDisableSandbox = shouldDisableSandbox
        self.fileSystem = fileSystem
        self.observabilityScope = observabilityScope
        self.isWithinMixedTarget = isWithinMixedTarget

        (self.pluginDerivedSources, self.pluginDerivedResources) = ModulesGraph.computePluginGeneratedFiles(
            target: target,
            toolsVersion: toolsVersion,
            additionalFileRules: additionalFileRules,
            buildParameters: destinationBuildParameters,
            buildToolPluginInvocationResults: buildToolPluginInvocationResults,
            prebuildCommandResults: prebuildCommandResults,
            observabilityScope: observabilityScope
        )

        // If building for a mixed target, the mixed target build
        // description will create the module map and include the Swift
        // interoptability header.
        if self.shouldEmitObjCCompatibilityHeader, !isWithinMixedTarget {
            self.moduleMap = try self.generateModuleMap()
        }

        // Do nothing if we're not generating a bundle.
        if self.bundlePath != nil {
            try self.generateResourceAccessor()

            let infoPlistPath = self.tempsPath.appending("Info.plist")
            if try generateResourceInfoPlist(fileSystem: self.fileSystem, target: target, path: infoPlistPath) {
                self.resourceBundleInfoPlistPath = infoPlistPath
            }
        }

        try self.generateResourceEmbeddingCode()
        try self.generateTestObservation()
    }

    private func generateTestObservation() throws {
        guard target.type == .test else {
            return
        }

        let subpath = try RelativePath(validating: "test_observation.swift")
        let path = self.derivedSources.root.appending(subpath)

        guard shouldGenerateTestObservation else {
            _ = try? fileSystem.removeFileTree(path)
            return
        }

        guard 
            self.defaultBuildParameters.triple.isDarwin() &&
            self.defaultBuildParameters.testingParameters.experimentalTestOutput
        else {
            return
        }

        let content = generateTestObservationCode(buildParameters: self.defaultBuildParameters)

        // FIXME: We should generate this file during the actual build.
        self.derivedSources.relativePaths.append(subpath)
        try self.fileSystem.writeIfChanged(path: path, string: content)
    }

    // FIXME: This will not work well for large files, as we will store the entire contents, plus its byte array
    // representation in memory and also `writeIfChanged()` will read the entire generated file again.
    private func generateResourceEmbeddingCode() throws {
        guard needsResourceEmbedding else { return }

        var content =
            """
            struct PackageResources {

            """

        try resources.forEach {
            guard $0.rule == .embedInCode else { return }

            let variableName = $0.path.basename.spm_mangledToC99ExtendedIdentifier()
            let fileContent = try Data(contentsOf: URL(fileURLWithPath: $0.path.pathString)).map { String($0) }.joined(separator: ",")

            content += "static let \(variableName): [UInt8] = [\(fileContent)]\n"
        }

        content += "}"

        let subpath = try RelativePath(validating: "embedded_resources.swift")
        self.derivedSources.relativePaths.append(subpath)
        let path = self.derivedSources.root.appending(subpath)
        try self.fileSystem.writeIfChanged(path: path, string: content)
    }

    /// Generate the resource bundle accessor, if appropriate.
    private func generateResourceAccessor() throws {
        // Do nothing if we're not generating a bundle.
        guard let bundlePath else { return }

        let mainPathSubstitution: String
        if self.defaultBuildParameters.triple.isWASI() {
            // We prefer compile-time evaluation of the bundle path here for WASI. There's no benefit in evaluating this
            // at runtime, especially as `Bundle` support in WASI Foundation is partial. We expect all resource paths to
            // evaluate to `/\(resourceBundleName)/\(resourcePath)`, which allows us to pass this path to JS APIs like
            // `fetch` directly, or to `<img src=` HTML attributes. The resources are loaded from the server, and we
            // can't hardcode the host part in the URL. Making URLs relative by starting them with
            // `/\(resourceBundleName)` makes it work in the browser.
            let mainPath = try AbsolutePath(validating: Bundle.main.bundlePath)
                .appending(component: bundlePath.basename).pathString
            mainPathSubstitution = #""\#(mainPath.asSwiftStringLiteralConstant)""#
        } else {
            mainPathSubstitution =
                #"Bundle.main.bundleURL.appendingPathComponent("\#(bundlePath.basename.asSwiftStringLiteralConstant)").path"#
        }

        let content =
            """
            import Foundation

            #if compiler(>=6.0)
            extension Foundation.Bundle: @unchecked @retroactive Sendable {}
            #else
            extension Foundation.Bundle: @unchecked Sendable {}
            #endif
            extension Foundation.Bundle {
                static let module: Bundle = {
                    let mainPath = \(mainPathSubstitution)
                    let buildPath = "\(bundlePath.pathString.asSwiftStringLiteralConstant)"

                    let preferredBundle = Bundle(path: mainPath)

                    guard let bundle = preferredBundle ?? Bundle(path: buildPath) else {
                        // Users can write a function called fatalError themselves, we should be resilient against that.
                        Swift.fatalError("could not load resource bundle: from \\(mainPath) or \\(buildPath)")
                    }

                    return bundle
                }()
            }
            """

        let subpath = try RelativePath(validating: "resource_bundle_accessor.swift")

        // Add the file to the derived sources.
        self.derivedSources.relativePaths.append(subpath)

        // Write this file out.
        // FIXME: We should generate this file during the actual build.
        let path = self.derivedSources.root.appending(subpath)
        try self.fileSystem.writeIfChanged(path: path, string: content)
    }

    private func macroArguments() throws -> [String] {
        var args = [String]()

        #if BUILD_MACROS_AS_DYLIBS
        self.requiredMacroProducts.forEach { macro in
            args += ["-Xfrontend", "-load-plugin-library", "-Xfrontend", self.toolsBuildParameters.binaryPath(for: macro).pathString]
        }
        #else
        try self.requiredMacroProducts.forEach { macro in
            if let macroTarget = macro.targets.first {
                let executablePath = try self.toolsBuildParameters.binaryPath(for: macro).pathString
                args += ["-Xfrontend", "-load-plugin-executable", "-Xfrontend", "\(executablePath)#\(macroTarget.c99name)"]
            } else {
                throw InternalError("macro product \(macro.name) has no targets") // earlier validation should normally catch this
            }
        }
        #endif

        if self.shouldDisableSandbox {
            let toolchainSupportsDisablingSandbox = DriverSupport.checkSupportedFrontendFlags(
                flags: ["-disable-sandbox"],
                toolchain: self.defaultBuildParameters.toolchain,
                fileSystem: fileSystem
            )
            if toolchainSupportsDisablingSandbox {
                args += ["-disable-sandbox"]
            } else {
                // If there's at least one macro being used, we warn about our inability to disable sandboxing.
                if !self.requiredMacroProducts.isEmpty {
                    observabilityScope.emit(warning: "cannot disable sandboxing for Swift compilation because the selected toolchain does not support it")
                }
            }
        }

        return args
    }

    /// The arguments needed to compile this target.
    package func compileArguments() throws -> [String] {
        var args = [String]()
        args += try self.defaultBuildParameters.tripleArgs(for: self.target)

        // pass `-v` during verbose builds.
        if self.defaultBuildParameters.outputParameters.isVerbose {
            args += ["-v"]
        }

        // Enable batch mode in debug mode.
        //
        // Technically, it should be enabled whenever WMO is off but we
        // don't currently make that distinction in SwiftPM
        switch self.defaultBuildParameters.configuration {
        case .debug:
            args += ["-enable-batch-mode"]
        case .release: break
        }

        args += self.defaultBuildParameters.indexStoreArguments(for: self.target)
        args += self.optimizationArguments
        args += self.testingArguments

        args += ["-j\(self.defaultBuildParameters.workers)"]
        args += self.activeCompilationConditions
        args += self.additionalFlags
        args += try self.moduleCacheArgs
        args += self.stdlibArguments
        args += self.defaultBuildParameters.sanitizers.compileSwiftFlags()
        args += ["-parseable-output"]

        // If we're compiling the main module of an executable other than the one that
        // implements a test suite, and if the package tools version indicates that we
        // should, we rename the `_main` entry point to `_<modulename>_main`.
        //
        // This will allow tests to link against the module without any conflicts. And
        // when we link the executable, we will ask the linker to rename the entry point
        // symbol to just `_main` again (or if the linker doesn't support it, we'll
        // generate a source containing a redirect).
        if (self.target.underlying as? SwiftTarget)?.supportsTestableExecutablesFeature == true
            && !self.isTestTarget && self.toolsVersion >= .v5_5
        {
            // We only do this if the linker supports it, as indicated by whether we
            // can construct the linker flags. In the future we will use a generated
            // code stub for the cases in which the linker doesn't support it, so that
            // we can rename the symbol unconditionally.
            // No `-` for these flags because the set of Strings in driver.supportedFrontendFlags do
            // not have a leading `-`
            if self.defaultBuildParameters.driverParameters.canRenameEntrypointFunctionName,
               self.defaultBuildParameters.linkerFlagsForRenamingMainFunction(of: self.target) != nil
            {
                args += ["-Xfrontend", "-entry-point-function-name", "-Xfrontend", "\(self.target.c99name)_main"]
            }
        }

        // If the target needs to be parsed without any special semantics involving "main.swift", do so now.
        if self.needsToBeParsedAsLibrary {
            args += ["-parse-as-library"]
        }

        // Only add the build path to the framework search path if there are binary frameworks to link against.
        if !self.libraryBinaryPaths.isEmpty {
            args += ["-F", self.defaultBuildParameters.buildPath.pathString]
        }

        // Emit the ObjC compatibility header if enabled.
        if self.shouldEmitObjCCompatibilityHeader {
            args += ["-emit-objc-header", "-emit-objc-header-path", self.objCompatibilityHeaderPath.pathString]
        }

        // Add arguments needed for code coverage if it is enabled.
        if self.defaultBuildParameters.testingParameters.enableCodeCoverage {
            args += ["-profile-coverage-mapping", "-profile-generate"]
        }

        // Add arguments to colorize output if stdout is tty
        if self.defaultBuildParameters.outputParameters.isColorized {
            args += ["-color-diagnostics"]
        }

        // If this is a generated test discovery target or a test entry point, it might import a test
        // target that is built with C++ interop enabled. In that case, the test
        // discovery target must enable C++ interop as well
        switch testTargetRole {
        case .discovery, .entryPoint:
            for dependency in try self.target.recursiveTargetDependencies() {
                let dependencyScope = self.defaultBuildParameters.createScope(for: dependency)
                let dependencySwiftFlags = dependencyScope.evaluate(.OTHER_SWIFT_FLAGS)
                if let interopModeFlag = dependencySwiftFlags.first(where: { $0.hasPrefix("-cxx-interoperability-mode=") }) {
                    args += [interopModeFlag]
                    if interopModeFlag != "-cxx-interoperability-mode=off" {
                        if let cxxStandard = self.package.manifest.cxxLanguageStandard {
                            args += ["-Xcc", "-std=\(cxxStandard)"]
                        }
                    }
                    break
                }
            }
        default: break
        }

        // Add arguments from declared build settings.
        args += try self.buildSettingsFlags()

        // Fallback to package wide setting if there is no target specific version.
        if args.firstIndex(of: "-swift-version") == nil {
            args += ["-swift-version", self.toolsSwiftVersion.rawValue]
        }

        // Add the output for the `.swiftinterface`, if requested or if library evolution has been enabled some other
        // way.
        if self.defaultBuildParameters.driverParameters.enableParseableModuleInterfaces || args.contains("-enable-library-evolution") {
            args += ["-emit-module-interface-path", self.parseableModuleInterfaceOutputPath.pathString]
        }

        args += self.defaultBuildParameters.toolchain.extraFlags.swiftCompilerFlags
        // User arguments (from -Xswiftc) should follow generated arguments to allow user overrides
        args += self.defaultBuildParameters.flags.swiftCompilerFlags

        args += self.defaultBuildParameters.toolchain.extraFlags.cCompilerFlags.asSwiftcCCompilerFlags()
        // User arguments (from -Xcc) should follow generated arguments to allow user overrides
        args += self.defaultBuildParameters.flags.cCompilerFlags.asSwiftcCCompilerFlags()

        // TODO: Pass -Xcxx flags to swiftc (#6491)
        // Uncomment when downstream support arrives.
        // args += self.buildParameters.toolchain.extraFlags.cxxCompilerFlags.asSwiftcCXXCompilerFlags()
        // // User arguments (from -Xcxx) should follow generated arguments to allow user overrides
        // args += self.buildParameters.flags.cxxCompilerFlags.asSwiftcCXXCompilerFlags()

        // Enable the correct LTO mode if requested.
        switch self.defaultBuildParameters.linkingParameters.linkTimeOptimizationMode {
        case nil:
            break
        case .full:
            args += ["-lto=llvm-full"]
        case .thin:
            args += ["-lto=llvm-thin"]
        }

        // Pass default include paths from the toolchain.
        for includeSearchPath in self.defaultBuildParameters.toolchain.includeSearchPaths {
            args += ["-I", includeSearchPath.pathString]
        }

        // suppress warnings if the package is remote
        if self.package.isRemote {
            args += ["-suppress-warnings"]
            // suppress-warnings and warnings-as-errors are mutually exclusive
            if let index = args.firstIndex(of: "-warnings-as-errors") {
                args.remove(at: index)
            }
        }

        // Pass `-user-module-version` for versioned packages that aren't pre-releases.
        if let version = package.manifest.version, version.prereleaseIdentifiers.isEmpty, version.buildMetadataIdentifiers.isEmpty, toolsVersion >= .vNext {
            args += ["-user-module-version", version.description]
        }

        args += self.package.packageNameArgument(
            target: self.target,
            isPackageNameSupported: self.defaultBuildParameters.driverParameters.isPackageAccessModifierSupported
        )
        args += try self.macroArguments()

        // rdar://117578677
        // Pass -fno-omit-frame-pointer to support backtraces
        // this can be removed once the backtracer uses DWARF instead of frame pointers
        if let omitFramePointers = self.defaultBuildParameters.debuggingParameters.omitFramePointers {
            if omitFramePointers {
                args += ["-Xcc", "-fomit-frame-pointer"]
            } else {
                args += ["-Xcc", "-fno-omit-frame-pointer"]
            }
        }

        return args
    }

    /// When `scanInvocation` argument is set to `true`, omit the side-effect producing arguments
    /// such as emitting a module or supplementary outputs.
    package func emitCommandLine(scanInvocation: Bool = false) throws -> [String] {
        var result: [String] = []
        result.append(self.defaultBuildParameters.toolchain.swiftCompilerPath.pathString)

        result.append("-module-name")
        result.append(self.target.c99name)
        result.append(
            contentsOf: self.package.packageNameArgument(
                target: self.target,
                isPackageNameSupported: self.defaultBuildParameters.driverParameters.isPackageAccessModifierSupported
            )
        )
        if !scanInvocation {
            result.append("-emit-dependencies")

            // FIXME: Do we always have a module?
            result.append("-emit-module")
            result.append("-emit-module-path")
            result.append(self.moduleOutputPath.pathString)

            result.append("-output-file-map")
            // FIXME: Eliminate side effect.
            result.append(try self.writeOutputFileMap().pathString)
        }

        if self.defaultBuildParameters.useWholeModuleOptimization {
            result.append("-whole-module-optimization")
            result.append("-num-threads")
            result.append(String(ProcessInfo.processInfo.activeProcessorCount))
        } else {
            result.append("-incremental")
        }

        result.append("-c")
        result.append(contentsOf: self.sources.map(\.pathString))

        result.append("-I")
        result.append(self.modulesPath.pathString)

        result += try self.compileArguments()
        return result
    }

    func appendClangFlags(_ flags: String...) {
        flags.forEach { flag in
            additionalFlags.append("-Xcc")
            additionalFlags.append(flag)
        }
    }

    /// Returns true if ObjC compatibility header should be emitted.
    private var shouldEmitObjCCompatibilityHeader: Bool {
        // Emitting the interop header for mixed test targets enables the
        // sharing of Objective-C compatible Swift test helpers between
        // Swift and Objective-C test files.
        self.defaultBuildParameters.triple.isDarwin() && (self.target.type == .library || self.target.type == .test && self.isWithinMixedTarget)
    }

    func writeOutputFileMap() throws -> AbsolutePath {
        let path = self.tempsPath.appending("output-file-map.json")
        let masterDepsPath = self.tempsPath.appending("master.swiftdeps")

        var content =
            #"""
            {
              "": {

            """#

        if self.defaultBuildParameters.useWholeModuleOptimization {
            let moduleName = self.target.c99name
            content +=
                #"""
                    "dependencies": "\#(
                    self.tempsPath.appending(component: moduleName + ".d")._nativePathString(escaped: true)
                )",

                """#

            // FIXME: Need to record this deps file for processing it later.
            content +=
                #"""
                    "object": "\#(
                    self.tempsPath.appending(component: moduleName + ".o")._nativePathString(escaped: true)
                )",

                """#

        }
        content +=
            #"""
                "swift-dependencies": "\#(masterDepsPath._nativePathString(escaped: true))"
              },

            """#


        // Write out the entries for each source file.
        let sources = self.sources
        let objects = try self.objects
        let ltoEnabled = self.defaultBuildParameters.linkingParameters.linkTimeOptimizationMode != nil
        let objectKey = ltoEnabled ? "llvm-bc" : "object"

        for idx in 0..<sources.count {
            let source = sources[idx]
            let object = objects[idx]

            let sourceFileName = source.basenameWithoutExt
            let partialModulePath = self.tempsPath.appending(component: sourceFileName + "~partial.swiftmodule")
            let swiftDepsPath = self.tempsPath.appending(component: sourceFileName + ".swiftdeps")

            content +=
                #"""
                  "\#(source._nativePathString(escaped: true))": {

                """#

            if !self.defaultBuildParameters.useWholeModuleOptimization {
                let depsPath = self.tempsPath.appending(component: sourceFileName + ".d")
                content +=
                    #"""
                        "dependencies": "\#(depsPath._nativePathString(escaped: true))",

                    """#
                // FIXME: Need to record this deps file for processing it later.
            }

            content +=
                #"""
                    "\#(objectKey)": "\#(object._nativePathString(escaped: true))",
                    "swiftmodule": "\#(partialModulePath._nativePathString(escaped: true))",
                    "swift-dependencies": "\#(swiftDepsPath._nativePathString(escaped: true))"
                  }\#((idx + 1) < sources.count ? "," : "")

                """#
        }

        content += "}\n"

        try fileSystem.createDirectory(path.parentDirectory, recursive: true)
        try self.fileSystem.writeFileContents(path, bytes: .init(encodingAsUTF8: content), atomically: true)
        return path
    }

    /// Generates the module map for the Swift target and returns its path.
    private func generateModuleMap() throws -> AbsolutePath {
        let path = self.tempsPath.appending(component: moduleMapFilename)

        // TODO(ncooke3): Is the `requires objc` an issue for C++ interop?
        let bytes = ByteString(
            #"""
            module \#(self.target.c99name) {
                header "\#(self.objCompatibilityHeaderPath.pathString)"
                requires objc
            }

            """#.utf8
        )

        // Return early if the contents are identical.
        if self.fileSystem.isFile(path), try self.fileSystem.readFileContents(path) == bytes {
            return path
        }

        try self.fileSystem.createDirectory(path.parentDirectory, recursive: true)
        try self.fileSystem.writeFileContents(path, bytes: bytes)

        return path
    }

    /// Returns the path to the ObjC compatibility header for this Swift target.
    var objCompatibilityHeaderPath: AbsolutePath {
        self.tempsPath.appending("\(self.target.name)-Swift.h")
    }

    /// Returns the build flags from the declared build settings.
    private func buildSettingsFlags() throws -> [String] {
        let scope = self.defaultBuildParameters.createScope(for: self.target)
        var flags: [String] = []

        // A custom swift version.
        flags += scope.evaluate(.SWIFT_VERSION).flatMap { ["-swift-version", $0] }

        // Swift defines.
        let swiftDefines = scope.evaluate(.SWIFT_ACTIVE_COMPILATION_CONDITIONS)
        flags += swiftDefines.map { "-D" + $0 }

        // Other Swift flags.
        flags += scope.evaluate(.OTHER_SWIFT_FLAGS)

        // Add C flags by prefixing them with -Xcc.
        //
        // C defines.
        let cDefines = scope.evaluate(.GCC_PREPROCESSOR_DEFINITIONS)
        flags += cDefines.flatMap { ["-Xcc", "-D" + $0] }

        // Header search paths.
        let headerSearchPaths = scope.evaluate(.HEADER_SEARCH_PATHS)
        flags += try headerSearchPaths.flatMap { path -> [String] in
            ["-Xcc", "-I\(try AbsolutePath(validating: path, relativeTo: target.sources.root).pathString)"]
        }

        // Other C flags.
        flags += scope.evaluate(.OTHER_CFLAGS).flatMap { ["-Xcc", $0] }

        // Include path for the toolchain's copy of SwiftSyntax.
        #if BUILD_MACROS_AS_DYLIBS
        if target.type == .macro {
            flags += try ["-I", self.defaultBuildParameters.toolchain.hostLibDir.pathString]
        }
        #endif

        return flags
    }

    /// A list of compilation conditions to enable for conditional compilation expressions.
    private var activeCompilationConditions: [String] {
        var compilationConditions = ["-DSWIFT_PACKAGE"]

        switch self.defaultBuildParameters.configuration {
        case .debug:
            compilationConditions += ["-DDEBUG"]
        case .release:
            break
        }

        return compilationConditions
    }

    /// Optimization arguments according to the build configuration.
    private var optimizationArguments: [String] {
        switch self.defaultBuildParameters.configuration {
        case .debug:
            return ["-Onone"]
        case .release:
            return ["-O"]
        }
    }

    /// Testing arguments according to the build configuration.
    private var testingArguments: [String] {
        if self.isTestTarget {
            // test targets must be built with -enable-testing
            // since its required for test discovery (the non objective-c reflection kind)
            return ["-enable-testing"]
        } else if self.defaultBuildParameters.testingParameters.enableTestability {
            return ["-enable-testing"]
        } else {
            return []
        }
    }

    /// Module cache arguments.
    private var moduleCacheArgs: [String] {
        get throws {
            ["-module-cache-path", try self.defaultBuildParameters.moduleCache.pathString]
        }
    }

    private var stdlibArguments: [String] {
        var arguments: [String] = []

        let isLinkingStaticStdlib = self.defaultBuildParameters.linkingParameters.shouldLinkStaticSwiftStdlib
            && self.defaultBuildParameters.triple.isSupportingStaticStdlib
        if isLinkingStaticStdlib {
            arguments += ["-static-stdlib"]
        }

        if let resourcesPath = self.defaultBuildParameters.toolchain.swiftResourcesPath(isStatic: isLinkingStaticStdlib) {
            arguments += ["-resource-dir", "\(resourcesPath)"]
        }

        return arguments
    }
}<|MERGE_RESOLUTION|>--- conflicted
+++ resolved
@@ -146,20 +146,14 @@
     /// Any addition flags to be added. These flags are expected to be computed during build planning.
     var additionalFlags: [String] = []
 
-<<<<<<< HEAD
     /// Whether or not the target belongs to a mixed language target.
     ///
     /// Mixed language targets consist of an underlying Swift and Clang target.
     let isWithinMixedTarget: Bool
 
-    /// The swift version for this target.
-    var swiftVersion: SwiftLanguageVersion {
-        self.swiftTarget.swiftVersion
-=======
     /// The swift language version that is computed for this target based on tools version of the manifest.
     var toolsSwiftVersion: SwiftLanguageVersion {
         self.swiftTarget.toolSwiftVersion
->>>>>>> 6ed0ce37
     }
 
     /// Describes the purpose of a test target, including any special roles such as containing a list of discovered
