--- conflicted
+++ resolved
@@ -51,7 +51,6 @@
                         swiftTarget.libraryBinaryPaths.insert(library.libraryPath)
                     }
                 }
-<<<<<<< HEAD
             case let underlyingTarget as MixedTarget where underlyingTarget.type == .library:
                 guard case let .mixed(target)? = targetMap[dependency.id] else {
                     throw InternalError("unexpected mixed target \(underlyingTarget)")
@@ -80,14 +79,12 @@
                 }
 
                 // NOTE(ncooke3): Could also be `target.moduleMap!.parentDirectory`.
-                swiftTarget.appendClangFlags("-I", target.buildParameters.buildPath.pathString)
+                swiftTarget.appendClangFlags("-I", target .defaultBuildParameters.buildPath.pathString)
                 break
-=======
             case let target as ProvidedLibraryTarget:
                 swiftTarget.additionalFlags += [
                     "-I", target.path.pathString
                 ]
->>>>>>> 9aa348e8
             default:
                 break
             }
