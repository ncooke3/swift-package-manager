--- conflicted
+++ resolved
@@ -59,7 +59,7 @@
 
         if addTargetCmd {
             self.addTargetCmd(
-                target: target.target,
+                target: .swift(target),
                 isTestTarget: target.isTestTarget,
                 inputs: cmdOutputs
             )
@@ -276,7 +276,7 @@
         )
 
         self.addTargetCmd(
-            target: description.target,
+            target: .swift(description),
             isTestTarget: description.isTestTarget,
             inputs: cmdOutputs
         )
@@ -519,16 +519,12 @@
 
     /// Adds a top-level phony command that builds the entire target.
     func addTargetCmd(
-        target: ResolvedTarget,
+        target: TargetBuildDescription, // ResolvedTarget,
         isTestTarget: Bool,
         inputs: [Node]
     ) {
         // Create a phony node to represent the entire target.
-<<<<<<< HEAD
-        let targetName = target.getLLBuildTargetName(config: self.buildConfig)
-=======
         let targetName = target.target.getLLBuildTargetName(config: target.buildParameters.buildConfig)
->>>>>>> 34efc0bf
         let targetOutput: Node = .virtual(targetName)
 
         self.manifest.addNode(targetOutput, toTarget: targetName)
@@ -537,15 +533,9 @@
             inputs: inputs,
             outputs: [targetOutput]
         )
-<<<<<<< HEAD
-        if plan.graph.isInRootPackages(target, satisfying: self.buildEnvironment) {
+        if self.plan.graph.isInRootPackages(target.target, satisfying: target.buildParameters.buildEnvironment) {
             if !isTestTarget {
-                addNode(targetOutput, toTarget: .main)
-=======
-        if self.plan.graph.isInRootPackages(target.target, satisfying: target.buildParameters.buildEnvironment) {
-            if !target.isTestTarget {
                 self.addNode(targetOutput, toTarget: .main)
->>>>>>> 34efc0bf
             }
             self.addNode(targetOutput, toTarget: .test)
         }
@@ -631,7 +621,11 @@
             // The Swift compile command already created the resource bundle.
             createResourceBundle: false
         )
-        self.addTargetCmd(target: target.target, isTestTarget: target.isTestTarget, inputs: swiftOutputs + clangOutputs)
+        self.addTargetCmd(
+            target: .mixed(target),
+            isTestTarget: target.isTestTarget,
+            inputs: swiftOutputs + clangOutputs
+        )
     }
 }
 
