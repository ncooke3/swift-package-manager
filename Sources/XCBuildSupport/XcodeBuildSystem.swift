//===----------------------------------------------------------------------===//
//
// This source file is part of the Swift open source project
//
// Copyright (c) 2020 Apple Inc. and the Swift project authors
// Licensed under Apache License v2.0 with Runtime Library Exception
//
// See http://swift.org/LICENSE.txt for license information
// See http://swift.org/CONTRIBUTORS.txt for the list of Swift project authors
//
//===----------------------------------------------------------------------===//

import Basics
import Dispatch
import class Foundation.JSONEncoder
import PackageGraph
import PackageModel
import SPMBuildCore

import protocol TSCBasic.OutputByteStream
import class TSCBasic.Process
import enum TSCBasic.ProcessEnv
import func TSCBasic.withTemporaryFile
import func TSCBasic.memoize

import class TSCUtility.MultiLinePercentProgressAnimation
import enum TSCUtility.Diagnostics
import protocol TSCUtility.ProgressAnimationProtocol

public final class XcodeBuildSystem: SPMBuildCore.BuildSystem {
    private let buildParameters: BuildParameters
    private let packageGraphLoader: () throws -> PackageGraph
    private let logLevel: Basics.Diagnostic.Severity
    private let xcbuildPath: AbsolutePath
    private var packageGraph: PackageGraph?
    private var pifBuilder: PIFBuilder?
    private let fileSystem: FileSystem
    private let observabilityScope: ObservabilityScope

    /// The output stream for the build delegate.
    private let outputStream: OutputByteStream

    /// The delegate used by the build system.
    public weak var delegate: SPMBuildCore.BuildSystemDelegate?

    public var builtTestProducts: [BuiltTestProduct] {
        do {
            let graph = try getPackageGraph()
            
            var builtProducts: [BuiltTestProduct] = []
            
            for package in graph.rootPackages {
                for product in package.products where product.type == .test {
                    let binaryPath = try buildParameters.binaryPath(for: product)
                    builtProducts.append(
                        BuiltTestProduct(
                            productName: product.name,
                            binaryPath: binaryPath,
<<<<<<< HEAD
                            packagePath: package.path
=======
                            packagePath: package.path,
                            library: buildParameters.testingParameters.library
>>>>>>> e9fa3730
                        )
                    )
                }
            }
            
            return builtProducts
        } catch {
            self.observabilityScope.emit(error)
            return []
        }
    }

    public var buildPlan: SPMBuildCore.BuildPlan {
        get throws {
            throw StringError("XCBuild does not provide a build plan")
        }
    }

    public init(
        buildParameters: BuildParameters,
        packageGraphLoader: @escaping () throws -> PackageGraph,
        outputStream: OutputByteStream,
        logLevel: Basics.Diagnostic.Severity,
        fileSystem: FileSystem,
        observabilityScope: ObservabilityScope
    ) throws {
        self.buildParameters = buildParameters
        self.packageGraphLoader = packageGraphLoader
        self.outputStream = outputStream
        self.logLevel = logLevel
        self.fileSystem = fileSystem
        self.observabilityScope = observabilityScope.makeChildScope(description: "Xcode Build System")

        if let xcbuildTool = ProcessEnv.vars["XCBUILD_TOOL"] {
            xcbuildPath = try AbsolutePath(validating: xcbuildTool)
        } else {
            let xcodeSelectOutput = try TSCBasic.Process.popen(args: "xcode-select", "-p").utf8Output().spm_chomp()
            let xcodeDirectory = try AbsolutePath(validating: xcodeSelectOutput)
            xcbuildPath = try AbsolutePath(validating: "../SharedFrameworks/XCBuild.framework/Versions/A/Support/xcbuild", relativeTo: xcodeDirectory)
        }

        guard fileSystem.exists(xcbuildPath) else {
            throw StringError("xcbuild executable at '\(xcbuildPath)' does not exist or is not executable")
        }
    }

    public func build(subset: BuildSubset) throws {
        guard !buildParameters.shouldSkipBuilding else {
            return
        }

        let pifBuilder = try getPIFBuilder()
        let pif = try pifBuilder.generatePIF()
        try self.fileSystem.writeIfChanged(path: buildParameters.pifManifest, string: pif)

        var arguments = [
            xcbuildPath.pathString,
            "build",
            buildParameters.pifManifest.pathString,
            "--configuration",
            buildParameters.configuration.xcbuildName,
            "--derivedDataPath",
            buildParameters.dataPath.pathString,
            "--target",
            subset.pifTargetName
        ]

        let buildParamsFile: AbsolutePath?
        // Do not generate a build parameters file if a custom one has been passed.
        if let flags = buildParameters.flags.xcbuildFlags, !flags.contains("--buildParametersFile") {
            buildParamsFile = try createBuildParametersFile()
            if let buildParamsFile {
                arguments += ["--buildParametersFile", buildParamsFile.pathString]
            }
        } else {
            buildParamsFile = nil
        }

        if let flags = buildParameters.flags.xcbuildFlags {
            arguments += flags
        }

        let delegate = createBuildDelegate()
        var hasStdout = false
        var stdoutBuffer: [UInt8] = []
        var stderrBuffer: [UInt8] = []
        let redirection: TSCBasic.Process.OutputRedirection = .stream(stdout: { bytes in
            hasStdout = hasStdout || !bytes.isEmpty
            delegate.parse(bytes: bytes)

            if !delegate.didParseAnyOutput {
                stdoutBuffer.append(contentsOf: bytes)
            }
        }, stderr: { bytes in
            stderrBuffer.append(contentsOf: bytes)
        })

        // We need to sanitize the environment we are passing to XCBuild because we could otherwise interfere with its linked dependencies e.g. when we have a custom swift-driver dynamic library in the path.
        var sanitizedEnvironment = ProcessEnv.vars
        sanitizedEnvironment["DYLD_LIBRARY_PATH"] = nil

        let process = TSCBasic.Process(arguments: arguments, environment: sanitizedEnvironment, outputRedirection: redirection)
        try process.launch()
        let result = try process.waitUntilExit()

        if let buildParamsFile {
            try? self.fileSystem.removeFileTree(buildParamsFile)
        }

        guard result.exitStatus == .terminated(code: 0) else {
            if hasStdout {
                if !delegate.didParseAnyOutput {
                    self.observabilityScope.emit(error: String(decoding: stdoutBuffer, as: UTF8.self))
                }
            } else {
                if !stderrBuffer.isEmpty {
                    self.observabilityScope.emit(error: String(decoding: stderrBuffer, as: UTF8.self))
                } else {
                    self.observabilityScope.emit(error: "Unknown error: stdout and stderr are empty")
                }
            }

            throw Diagnostics.fatalError
        }
    }

    func createBuildParametersFile() throws -> AbsolutePath {
        // Generate the run destination parameters.
        let runDestination = XCBBuildParameters.RunDestination(
            platform: "macosx",
            sdk: "macosx",
            sdkVariant: nil,
            targetArchitecture: buildParameters.targetTriple.archName,
            supportedArchitectures: [],
            disableOnlyActiveArch: true
        )

        // Generate a table of any overriding build settings.
        var settings: [String: String] = [:]
        // An error with determining the override should not be fatal here.
        settings["CC"] = try? buildParameters.toolchain.getClangCompiler().pathString
        // Always specify the path of the effective Swift compiler, which was determined in the same way as for the native build system.
        settings["SWIFT_EXEC"] = buildParameters.toolchain.swiftCompilerPath.pathString
        settings["LIBRARY_SEARCH_PATHS"] = "$(inherited) \(try buildParameters.toolchain.toolchainLibDir.pathString)"
        settings["OTHER_CFLAGS"] = (
            ["$(inherited)"]
            + buildParameters.toolchain.extraFlags.cCompilerFlags.map { $0.spm_shellEscaped() }
            + buildParameters.flags.cCompilerFlags.map { $0.spm_shellEscaped() }
        ).joined(separator: " ")
        settings["OTHER_CPLUSPLUSFLAGS"] = (
            ["$(inherited)"]
            + buildParameters.toolchain.extraFlags.cxxCompilerFlags.map { $0.spm_shellEscaped() }
            + buildParameters.flags.cxxCompilerFlags.map { $0.spm_shellEscaped() }
        ).joined(separator: " ")
        settings["OTHER_SWIFT_FLAGS"] = (
            ["$(inherited)"]
            + buildParameters.toolchain.extraFlags.swiftCompilerFlags.map { $0.spm_shellEscaped() }
            + buildParameters.flags.swiftCompilerFlags.map { $0.spm_shellEscaped() }
        ).joined(separator: " ")
        settings["OTHER_LDFLAGS"] = (
            ["$(inherited)"]
            + buildParameters.toolchain.extraFlags.linkerFlags.map { $0.spm_shellEscaped() }
            + buildParameters.flags.linkerFlags.map { $0.spm_shellEscaped() }
        ).joined(separator: " ")

        // Optionally also set the list of architectures to build for.
        if let architectures = buildParameters.architectures, !architectures.isEmpty {
            settings["ARCHS"] = architectures.joined(separator: " ")
        }

        // Generate the build parameters.
        let params = XCBBuildParameters(
            configurationName: buildParameters.configuration.xcbuildName,
            overrides: .init(synthesized: .init(table: settings)),
            activeRunDestination: runDestination
        )

        // Write out the parameters as a JSON file, and return the path.
        let encoder = JSONEncoder.makeWithDefaults()
        let data = try encoder.encode(params)
        let file = try withTemporaryFile(deleteOnClose: false) { AbsolutePath($0.path) }
        try self.fileSystem.writeFileContents(file, data: data)
        return file
    }

    public func cancel(deadline: DispatchTime) throws {
    }

    /// Returns a new instance of `XCBuildDelegate` for a build operation.
    private func createBuildDelegate() -> XCBuildDelegate {
        let progressAnimation: ProgressAnimationProtocol = self.logLevel.isVerbose
            ? VerboseProgressAnimation(stream: self.outputStream)
            : MultiLinePercentProgressAnimation(stream: self.outputStream, header: "")
        let delegate = XCBuildDelegate(
            buildSystem: self,
            outputStream: self.outputStream,
            progressAnimation: progressAnimation,
            logLevel: self.logLevel,
            observabilityScope: self.observabilityScope
        )
        return delegate
    }

    private func getPIFBuilder() throws -> PIFBuilder {
        try memoize(to: &pifBuilder) {
            let graph = try getPackageGraph()
            let pifBuilder = PIFBuilder(
                graph: graph,
                parameters: .init(buildParameters),
                fileSystem: self.fileSystem,
                observabilityScope: self.observabilityScope
            )
            return pifBuilder
        }
    }

    /// Returns the package graph using the graph loader closure.
    ///
    /// First access will cache the graph.
    public func getPackageGraph() throws -> PackageGraph {
        try memoize(to: &packageGraph) {
            try packageGraphLoader()
        }
    }
}

struct XCBBuildParameters: Encodable {
    struct RunDestination: Encodable {
        var platform: String
        var sdk: String
        var sdkVariant: String?
        var targetArchitecture: String
        var supportedArchitectures: [String]
        var disableOnlyActiveArch: Bool
    }

    struct XCBSettingsTable: Encodable {
        var table: [String: String]
    }

    struct SettingsOverride: Encodable {
        var synthesized: XCBSettingsTable? = nil
    }

    var configurationName: String
    var overrides: SettingsOverride
    var activeRunDestination: RunDestination
}

extension BuildConfiguration {
    public var xcbuildName: String {
        switch self {
            case .debug: return "Debug"
            case .release: return "Release"
        }
    }
}

extension PIFBuilderParameters {
    public init(_ buildParameters: BuildParameters) {
        self.init(
            enableTestability: buildParameters.testingParameters.enableTestability,
            shouldCreateDylibForDynamicProducts: buildParameters.shouldCreateDylibForDynamicProducts,
            toolchainLibDir: (try? buildParameters.toolchain.toolchainLibDir) ?? .root,
            pkgConfigDirectories: buildParameters.pkgConfigDirectories,
            sdkRootPath: buildParameters.toolchain.sdkRootPath
        )
    }
}

extension BuildSubset {
    var pifTargetName: String {
        switch self {
        case .product(let name):
            return PackagePIFProjectBuilder.targetName(for: name)
        case .target(let name):
            return name
        case .allExcludingTests:
            return PIFBuilder.allExcludingTestsTargetName
        case .allIncludingTests:
            return PIFBuilder.allIncludingTestsTargetName
        }
    }
}

extension Basics.Diagnostic.Severity {
    var isVerbose: Bool {
        return self <= .info
    }
}<|MERGE_RESOLUTION|>--- conflicted
+++ resolved
@@ -46,9 +46,9 @@
     public var builtTestProducts: [BuiltTestProduct] {
         do {
             let graph = try getPackageGraph()
-            
+
             var builtProducts: [BuiltTestProduct] = []
-            
+
             for package in graph.rootPackages {
                 for product in package.products where product.type == .test {
                     let binaryPath = try buildParameters.binaryPath(for: product)
@@ -56,17 +56,13 @@
                         BuiltTestProduct(
                             productName: product.name,
                             binaryPath: binaryPath,
-<<<<<<< HEAD
-                            packagePath: package.path
-=======
                             packagePath: package.path,
                             library: buildParameters.testingParameters.library
->>>>>>> e9fa3730
                         )
                     )
                 }
             }
-            
+
             return builtProducts
         } catch {
             self.observabilityScope.emit(error)
